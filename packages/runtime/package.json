{
  "name": "@webda/runtime",
  "version": "3.5.2",
  "description": "@webda runtime services",
  "keywords": [],
  "author": "Remi Cattiau <remi@cattiau.com>",
  "repository": "git://github.com/loopingz/webda.io.git",
  "main": "lib/index.js",
  "typings": "lib/index.d.ts",
  "scripts": {
    "build": "webda build",
    "build:watch": "webda build --watch",
    "pretest": "npm run build",
    "lint": "prettier --check src/**/*",
    "lint:fix": "prettier --write src/**/*",
    "test": "c8 mocha --recursive --exit --timeout=30000 src/**/*.spec.ts src/**/**/*.spec.ts",
    "test:debug": "mocha --recursive --exit --no-timeouts src/**/*.spec.ts src/**/**/*.spec.ts"
  },
  "dependencies": {
    "@types/json-schema": "^7.0.8",
    "@webda/core": "^3.16.0",
    "@webda/workout": "^3.2.0",
    "accept-language": "^3.0.18",
    "ajv": "^8.6.2",
    "ajv-formats": "^3.0.1",
    "antlr4ts": "^0.5.0-alpha.4",
    "bcryptjs": "^2.4.3",
    "cookie": "^0.6.0",
    "dateformat": "^5.0.3",
    "deepmerge-ts": "^5.1.0",
    "email-templates": "^11.0.3",
    "glob": "^10.0.0",
    "global": "^4.4.0",
    "json-schema": "^0.4.0",
    "jsonc-parser": "^3.0.0",
    "jsonpath": "^1.1.1",
    "jsonwebtoken": "^9.0.0",
    "merge": "^2.1.1",
    "mime-types": "^2.1.31",
    "mustache": "^4.2.0",
    "node-cron": "^3.0.0",
    "node-machine-id": "^1.1.12",
    "nodemailer": "^6.6.3",
    "openapi-types": "^12.0.0",
    "password-prompt": "^1.1.3",
    "pem-jwk": "^2.0.0",
    "prom-client": "^15.0.0",
    "sanitize-html": "^2.4.0",
    "semver": "^7.3.5",
    "stream-buffers": "^3.0.2",
    "ts-method-cache": "^3.3.1",
    "uri-templates": "^0.2.0",
    "uuid": "^10.0.0",
    "yaml": "^2.0.0"
  },
  "devDependencies": {
    "@testdeck/mocha": "^0.3.2",
    "@types/node": "18.11.13",
<<<<<<< HEAD
    "@webda/shell": "^3.11.0",
    "c8": "^9.0.0",
=======
    "@webda/shell": "^3.10.1",
    "c8": "^10.1.2",
>>>>>>> 1c3525eb
    "fs-extra": "^11.0.0",
    "mocha": "^10.0.0",
    "prettier": "^3.0.0",
    "sinon": "^18.0.0",
    "source-map-support": "^0.5.19",
    "ts-node": "^10.1.0",
    "typescript": "~5.5.3",
    "ws": "^8.13.0"
  },
  "files": [
    "lib",
    "webda.module.json"
  ],
  "c8": {
    "report-dir": "./reports",
    "reporter": [
      "html",
      "lcov",
      "json",
      "text"
    ],
    "exclude": [
      "src/test.ts",
      "**/*.spec.ts",
      "test/**/*",
      "*/stores/webdaql/WebdaQL*"
    ],
    "excludeNodeModules": true
  },
  "homepage": "https://webda.io",
  "publishConfig": {
    "access": "public"
  },
  "webda": {
    "namespace": "Webda"
  },
  "type": "module",
  "engines": {
    "node": ">=18.0.0"
  }
}<|MERGE_RESOLUTION|>--- conflicted
+++ resolved
@@ -56,13 +56,8 @@
   "devDependencies": {
     "@testdeck/mocha": "^0.3.2",
     "@types/node": "18.11.13",
-<<<<<<< HEAD
     "@webda/shell": "^3.11.0",
-    "c8": "^9.0.0",
-=======
-    "@webda/shell": "^3.10.1",
     "c8": "^10.1.2",
->>>>>>> 1c3525eb
     "fs-extra": "^11.0.0",
     "mocha": "^10.0.0",
     "prettier": "^3.0.0",
