{
  "name": "@webda/graphql",
  "version": "3.8.6",
  "description": "GraphQL endpoint for your Webda Application",
  "main": "lib/index.js",
  "type": "module",
  "scripts": {
    "build": "webda build",
    "pretest": "npm run build",
    "test": "c8 mocha --recursive --exit --timeout=100000 -r ../../node_modules/ts-node/register src/**/*.spec.ts",
    "test:debug": "mocha --recursive --exit --timeout=100000 src/**/*.spec.ts src/*.spec.ts",
    "new-model": "webda init webda:model",
    "new-service": "webda init webda:service",
    "lint": "prettier --check src/**/*",
    "lint:fix": "prettier --write src/**/*"
  },
  "keywords": [
    "webda-module"
  ],
  "files": [
    "lib",
    "webda.module.json",
    "package.json"
  ],
  "dependencies": {
    "@webda/core": "^3.16.0",
    "@webda/runtime": "^3.5.2",
    "graphql": "^16.6.0",
    "graphql-http": "^1.16.0",
    "graphql-ws": "^5.14.2",
    "json-schema": "^0.4.0",
    "ws": "^8.14.2"
  },
  "devDependencies": {
    "@testdeck/mocha": "^0.3.3",
    "@types/node": "18.11.13",
<<<<<<< HEAD
    "@webda/shell": "^3.11.0",
    "c8": "^9.0.0",
=======
    "@webda/shell": "^3.10.1",
    "c8": "^10.1.2",
>>>>>>> 1c3525eb
    "glob": "^10.0.0",
    "js-beautify": "^1.14.7",
    "mocha": "^10.2.0",
    "prettier": "^3.0.0",
    "source-map-support": "^0.5.21",
    "ts-node": "^10.9.1",
    "typescript": "^5.0.2"
  },
  "c8": {
    "extends": "@istanbuljs/nyc-config-typescript",
    "report-dir": "./reports",
    "reporter": [
      "html",
      "lcov",
      "json",
      "text"
    ],
    "exclude": [
      "**/*.spec.ts",
      "test/**/*"
    ]
  },
  "webda": {
    "namespace": "Webda"
  },
  "bugs": {
    "url": "https://github.com/loopingz/webda.io/issues"
  },
  "homepage": "https://github.com/loopingz/webda.io#readme",
  "repository": "git://github.com/loopingz/webda.io.git",
  "license": "MIT",
  "nx": {
    "implicitDependencies": [
      "@webda/core",
      "@webda/shell"
    ]
  },
  "engines": {
    "node": ">=18.0.0"
  }
}<|MERGE_RESOLUTION|>--- conflicted
+++ resolved
@@ -34,13 +34,8 @@
   "devDependencies": {
     "@testdeck/mocha": "^0.3.3",
     "@types/node": "18.11.13",
-<<<<<<< HEAD
     "@webda/shell": "^3.11.0",
-    "c8": "^9.0.0",
-=======
-    "@webda/shell": "^3.10.1",
     "c8": "^10.1.2",
->>>>>>> 1c3525eb
     "glob": "^10.0.0",
     "js-beautify": "^1.14.7",
     "mocha": "^10.2.0",
